##########################################################################
# NSAp - Copyright (C) CEA, 2025
# Distributed under the terms of the CeCILL-B license, as published by
# the CEA-CNRS-INRIA. Refer to the LICENSE file or to
# http://www.cecill.info/licences/Licence_CeCILL-B_V1-en.html
# for details.
##########################################################################

from collections.abc import Sequence
from typing import Optional

import torch
import torch.nn as nn
import torch.optim as optim
import torchvision

from ...losses import InfoNCE
from ..base import BaseEstimator, TransformerMixin


class SimCLR(TransformerMixin, BaseEstimator):
    r"""SimCLR [1]_.

    SimCLR is a contrastive learning framework for self-supervised
    representation learning. The key idea is to learn useful features
    without labels by making different augmented views of the same image close
    in a representation space, while pushing apart representations of different
    images. Once trained, the encoder can be reused for downstream tasks such
    as classification or regression.

    The model consists of:

    - A base encoder `f` (e.g., a CNN), which extracts representation vectors.
    - A projection head `g`, which maps representations into a space where the
      contrastive objective is applied.

    During training, two augmented versions of each input `x` are encoded into
    `(z_i, z_j)`. The objective is to maximize their similarity while
    minimizing similarity to all other samples in the batch. This is achieved
    with the InfoNCE loss [2]_, [3]_:

    .. math::

        \ell_{i,j} = -\log \frac{\exp(\text{sim}(z_i, z_j)/\tau)}
                        {\sum_{k=1, k\neq i}^{2N}
                        \exp(\text{sim}(z_i, z_k)/\tau)}

    Similarity is measured with cosine similarity. The temperature
    :math:`\tau` controls the sharpness of the distribution (refer to [4]_ for
    more details).
    After training, the projection head `g` is discarded, and the encoder `f`
    serves as a pretrained feature extractor. This is because `f` provides
    representations that transfer better to downstream tasks than those from
    `g`.

    Parameters
    ----------
    encoder: nn.Module
        the encoder `f`. It must store the size of the encoded one-dimensional
        feature vector in a `latent_size` parameter.
    hidden_dims: list of str
        the projector `g` with an MLP architecture.
    lr: float
        the learning rate.
    temperature: float
        the SimCLR loss temperature parameter.
    weight_decay: float
        the Adam optimizer weight decay parameter.
    max_epochs: int, default=None
        optionaly, use a CosineAnnealingLR scheduler.
    random_state: int, default=None
        setting a seed for reproducibility.
    kwargs: dict
        Trainer parameters.

    Attributes
    ----------
    f
        a :class:`~torch.nn.Module` containing the encoder.
    g
        a :class:`~torch.nn.Module` containing the projection head.

    References
    ----------
    .. [1] Ting Chen, Simon Kornblith, Mohammad Norouzi, Geoffrey Hinton,
           "A Simple Framework for Contrastive Learning of Visual
           Representations", ICML 2020.
    .. [2] Aaron van den Oord, Yazhe Li, Oriol Vinyals, "Representation
           Learning with Contrastive Predictive Coding", arXiv 2018.
    .. [3] Sohn Kihyuk, "Improved Deep Metric Learning with Multi-class N-pair
           Loss Objective", NIPS 2016.
    .. [4] Feng Wang, Huaping Liu, "Understanding the Behaviour of Contrastive
           Loss", CVPR 2021.

    """

    def __init__(
        self,
        encoder: nn.Module,
        hidden_dims: Sequence[str],
        lr: float,
        temperature: float,
        weight_decay: float,
        random_state: Optional[int] = None,
        **kwargs,
    ):
        super().__init__(
            random_state=random_state,
            ignore=["encoder", "callbacks"],
            **kwargs,
        )
        assert temperature > 0.0, "The temperature must be a positive float!"
        assert hasattr(encoder, "latent_size"), (
            "The encoder must store the size of the encoded one-dimensional "
            "feature vector in a `latent_size` parameter!"
        )
        self.f = encoder
        self.g = torchvision.ops.MLP(
            in_channels=self.f.latent_size,
            hidden_channels=hidden_dims,
            activation_layer=nn.ReLU,
            inplace=True,
            bias=True,
            dropout=0.0,
        )
        self.g = nn.Sequential(
            *[
                layer
                for layer in self.g.children()
                if not isinstance(layer, nn.Dropout)
            ]
        )
        self.lr = lr
        self.temperature = temperature
        self.weight_decay = weight_decay
        self.loss = InfoNCE(self.temperature)

    def configure_optimizers(self):
        """Declare a :class:`~torch.optim.AdamW` optimizer and, optionally
        a :class:`~torch.optim.lr_scheduler.CosineAnnealingLR` learning rate
        scheduler if ``max_epochs`` is set.
        """
        optimizer = optim.AdamW(
            self.parameters(),
            lr=self.lr,
            weight_decay=self.weight_decay,
        )
        if (
            hasattr(self.hparams, "max_epochs")
            and self.hparams.max_epochs is not None
        ):
            lr_scheduler = optim.lr_scheduler.CosineAnnealingLR(
                optimizer,
                T_max=self.hparams.max_epochs,
                eta_min=(self.lr / 50),
            )
            return [optimizer], [lr_scheduler]
        else:
            return [optimizer]

    def training_step(
        self,
        batch: tuple[torch.Tensor, torch.Tensor],
        batch_idx: int,
        dataloader_idx: Optional[int] = 0,
    ):
<<<<<<< HEAD
        """
        """
        return self.info_nce_loss(batch, mode="train")
=======
        """Perform one training step and computes training loss.

        Parameters
        ----------
        batch: Any
            A batch of data that has been generated from train_dataloader.
            It should be a pair of `torch.Tensor` (V1, V2) where V1 and V2
            are the two views of the same sample. They must have equal first
            dimensions.
        batch_idx: int
            The index of the current batch (ignored).
        dataloader_idx: int, default=0
            The index of the dataloader (ignored).

        Returns
        ----------
        loss: Tensor
            Training loss computed on this batch of data.
        """
        V1, V2 = batch[0], batch[1]
        Z1 = self.g(self.f(V1))
        Z2 = self.g(self.f(V2))

        # Gather before computing the contrastive loss.
        Z1 = self.all_gather_and_flatten(Z1, sync_grads=True)
        Z2 = self.all_gather_and_flatten(Z2, sync_grads=True)

        loss = self.loss(Z1, Z2)
        self.log("loss/train", loss, prog_bar=True, sync_dist=True)
        outputs = {
            "loss": loss,
            "Z1": Z1.cpu().detach(),
            "Z2": Z2.cpu().detach(),
        }
        # Returns everything needed for further logging/metrics computation
        return outputs
>>>>>>> 54164be1

    def validation_step(
        self,
        batch: tuple[torch.Tensor, torch.Tensor],
        batch_idx: int,
        dataloader_idx: Optional[int] = 0,
    ):
<<<<<<< HEAD
        """
        """
        self.info_nce_loss(batch, mode="val")
=======
        """Perform one validation step and computes validation loss.

        Parameters
        ----------
        batch: Any
            A batch of data that has been generated from val_dataloader.
            It should be a pair of `torch.Tensor` (V1, V2).
        batch_idx: int
            The index of the current batch (ignored).
        dataloader_idx: int, default=0
            The index of the dataloader (ignored).
        """
        V1, V2 = batch[0], batch[1]
        Z1 = self.g(self.f(V1))
        Z2 = self.g(self.f(V2))

        # Gather before computing the contrastive loss.
        Z1 = self.all_gather_and_flatten(Z1, sync_grads=False)
        Z2 = self.all_gather_and_flatten(Z2, sync_grads=False)

        val_loss = self.loss(Z1, Z2)
        outputs = {
            "loss": val_loss,
            "Z1": Z1.cpu().detach(),
            "Z2": Z2.cpu().detach(),
        }
        self.log("loss/val", val_loss, prog_bar=True, sync_dist=True)
        # Returns everything needed for further logging/metrics computation
        return outputs
>>>>>>> 54164be1

    def transform_step(
        self,
        batch: torch.Tensor,
        batch_idx: int,
        dataloader_idx: Optional[int] = 0,
    ):
<<<<<<< HEAD
        """
        """
        return self.f(batch)
=======
        """Encode the input data into the latent space.

        Importantly, we do not apply the projection head here since it is
        not part of the final model at inference time (only used for training).

        Parameters
        ----------
        batch: torch.Tensor
            A batch of data that has been generated from `test_dataloader`.
            This is given as is to the encoder.
        batch_idx: int
            The index of the current batch (ignored).
        dataloader_idx: int, default=0
            The index of the dataloader (ignored).

        Returns
        ----------
        features: torch.Tensor
            The encoded features returned by the encoder.

        """
        return self.f(batch)

    def all_gather_and_flatten(self, tensor: torch.Tensor, **kwargs):
        """Gathers the tensor from all devices and flattens batch dimension.

        This is useful when gathering tensors without adding extra dimensions.
        It handles some edge cases, such as when using a single GPU.

        Parameters
        ----------
        tensor: torch.Tensor
            The tensor to gather.
        **kwargs: dict
            Additional keyword arguments for `self.all_gather`.

        Returns
        -------
        tensor: torch.Tensor
            The gathered and flattened tensor.
        """
        if not isinstance(tensor, torch.Tensor):
            raise ValueError(
                f"tensor must be a torch.Tensor, got {type(tensor)}"
            )
        if self.trainer is None or self.trainer.world_size == 1:
            return tensor
        gathered = self.all_gather(tensor, **kwargs)
        # Reshape to (batch_size * world_size, *)
        gathered = gathered.reshape(-1, *gathered.shape[2:])
        return gathered
>>>>>>> 54164be1
<|MERGE_RESOLUTION|>--- conflicted
+++ resolved
@@ -164,11 +164,6 @@
         batch_idx: int,
         dataloader_idx: Optional[int] = 0,
     ):
-<<<<<<< HEAD
-        """
-        """
-        return self.info_nce_loss(batch, mode="train")
-=======
         """Perform one training step and computes training loss.
 
         Parameters
@@ -205,7 +200,6 @@
         }
         # Returns everything needed for further logging/metrics computation
         return outputs
->>>>>>> 54164be1
 
     def validation_step(
         self,
@@ -213,11 +207,6 @@
         batch_idx: int,
         dataloader_idx: Optional[int] = 0,
     ):
-<<<<<<< HEAD
-        """
-        """
-        self.info_nce_loss(batch, mode="val")
-=======
         """Perform one validation step and computes validation loss.
 
         Parameters
@@ -247,7 +236,6 @@
         self.log("loss/val", val_loss, prog_bar=True, sync_dist=True)
         # Returns everything needed for further logging/metrics computation
         return outputs
->>>>>>> 54164be1
 
     def transform_step(
         self,
@@ -255,11 +243,6 @@
         batch_idx: int,
         dataloader_idx: Optional[int] = 0,
     ):
-<<<<<<< HEAD
-        """
-        """
-        return self.f(batch)
-=======
         """Encode the input data into the latent space.
 
         Importantly, we do not apply the projection head here since it is
@@ -310,5 +293,4 @@
         gathered = self.all_gather(tensor, **kwargs)
         # Reshape to (batch_size * world_size, *)
         gathered = gathered.reshape(-1, *gathered.shape[2:])
-        return gathered
->>>>>>> 54164be1
+        return gathered